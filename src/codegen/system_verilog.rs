use std::borrow::Cow;
use std::ops::Deref;

use crate::linker::{IsExtern, LinkInfo};
use crate::prelude::*;

use crate::flattening::{DeclarationKind, Instruction, Module, Port};
use crate::instantiation::{
    InstantiatedModule, RealWire, RealWireDataSource, RealWirePathElem, CALCULATE_LATENCY_LATER,
};
use crate::typing::template::{ConcreteTemplateArg, ConcreteTemplateArgs};
use crate::{typing::concrete_type::ConcreteType, value::Value};

use super::shared::*;
use std::fmt::Write;

#[derive(Debug)]
pub struct VerilogCodegenBackend;

impl super::CodeGenBackend for VerilogCodegenBackend {
    fn file_extension(&self) -> &str {
        "sv"
    }
    fn output_dir_name(&self) -> &str {
        "verilog_output"
    }
    fn codegen(
        &self,
        md: &Module,
        instance: &InstantiatedModule,
        linker: &Linker,
        use_latency: bool,
    ) -> String {
        gen_verilog_code(md, instance, linker, use_latency)
    }
}

/// Creates the Verilog variable declaration for tbis variable.
///
/// IE for `int[15] myVar` it creates `[31:0] myVar[14:0]`
fn typ_to_declaration(mut typ: &ConcreteType, var_name: &str) -> String {
    let mut array_string = String::new();
    while let ConcreteType::Array(arr) = typ {
        let (content_typ, size) = arr.deref();
        let sz = size.unwrap_value().unwrap_integer();
        use std::fmt::Write;
        write!(array_string, "[{}:0]", sz - 1).unwrap();
        typ = content_typ;
    }
    match typ {
<<<<<<< HEAD
        ConcreteType::Named(id) => {
            let sz = ConcreteType::sizeof_named(*id);
=======
        ConcreteType::Named(reference) => {
            let sz = get_type_name_size(reference.id);
>>>>>>> a9077d0f
            if sz == 1 {
                format!("{array_string} {var_name}")
            } else {
                format!("{array_string}[{}:0] {var_name}", sz - 1)
            }
        }
        ConcreteType::Array(_) => unreachable!("All arrays have been used up already"),
        ConcreteType::Value(_) | ConcreteType::Unknown(_) => unreachable!(),
    }
}

struct CodeGenerationContext<'g> {
    /// Generate code to this variable
    program_text: String,

    md: &'g Module,
    instance: &'g InstantiatedModule,
    linker: &'g Linker,

    use_latency: bool,

    needed_untils: FlatAlloc<i64, WireIDMarker>,
}

impl<'g> CodeGenerationContext<'g> {
    /// This is for making the resulting Verilog a little nicer to read
    fn can_inline(&self, wire: &RealWire) -> bool {
        match &wire.source {
            RealWireDataSource::Constant { value } => match value {
                Value::Bool(_) | Value::Integer(_) => true,
                _other => false,
            },
            _other => false,
        }
    }

    fn operation_to_string(&self, wire: &'g RealWire) -> Cow<'g, str> {
        assert!(self.can_inline(wire));
        match &wire.source {
            RealWireDataSource::Constant { value } => value.inline_constant_to_string(),
            _other => unreachable!(),
        }
    }

    fn wire_name(&self, wire_id: WireID, requested_latency: i64) -> Cow<'g, str> {
        let wire = &self.instance.wires[wire_id];
        if self.can_inline(wire) {
            self.operation_to_string(wire)
        } else {
            wire_name_with_latency(wire, requested_latency, self.use_latency)
        }
    }

    fn wire_ref_path_to_string(&self, path: &[RealWirePathElem], absolute_latency: i64) -> String {
        let mut result = String::new();
        for path_elem in path {
            result.push_str(&match path_elem {
                RealWirePathElem::ArrayAccess { span: _, idx_wire } => {
                    let idx_wire_name = self.wire_name(*idx_wire, absolute_latency);
                    format!("[{idx_wire_name}]")
                }
            });
        }
        result
    }

    fn add_latency_registers(
        &mut self,
        wire_id: WireID,
        w: &RealWire,
    ) -> Result<(), std::fmt::Error> {
        if self.use_latency {
            // Can do 0 iterations, when w.needed_until == w.absolute_latency. Meaning it's only needed this cycle
            assert!(w.absolute_latency != CALCULATE_LATENCY_LATER);
            assert!(self.needed_untils[wire_id] != CALCULATE_LATENCY_LATER);
            for i in w.absolute_latency..self.needed_untils[wire_id] {
                let from = wire_name_with_latency(w, i, self.use_latency);
                let to = wire_name_with_latency(w, i + 1, self.use_latency);

                let var_decl = typ_to_declaration(&w.typ, &to);

                let clk_name = self.md.get_clock_name();
                writeln!(
                    self.program_text,
                    "/*latency*/ logic {var_decl}; always_ff @(posedge {clk_name}) begin {to} <= {from}; end"
                ).unwrap();
            }
        }
        Ok(())
    }

    fn comment_out(&mut self, f : impl FnOnce(&mut Self)) {
        let store_program_text_temporary = std::mem::replace(&mut self.program_text, String::new());
        f(self);
        let added_text = std::mem::replace(&mut self.program_text, store_program_text_temporary);

        write!(self.program_text, "// {}\n", added_text.replace("\n", "\n// ")).unwrap();
    }

    fn write_verilog_code(&mut self) {
        self.comment_out(|new_self| {
            let name = &self.instance.name;
            write!(new_self.program_text, "{name}").unwrap();
        });
        match self.md.link_info.is_extern {
            IsExtern::Normal => {
                self.write_module_signature();
                self.write_wire_declarations();
                self.write_submodules();
                self.write_multiplexers();
                self.write_endmodule();
            }
            IsExtern::Extern => {
                // Do nothing, it's provided externally
                writeln!(self.program_text, "// Provided externally").unwrap();
                self.comment_out(|new_self| {
                    new_self.write_module_signature();
                });
            }
            IsExtern::Builtin => {
                self.write_module_signature();
                self.write_builtins();
                self.write_endmodule();
            }
        }
    }

    fn write_module_signature(&mut self) {
        // First output the interface of the module
        let clk_name = self.md.get_clock_name();
        write!(
            self.program_text,
            "module {}(\n\tinput {clk_name}",
            &self.instance.mangled_name
        )
        .unwrap();
        for (_id, port) in self.instance.interface_ports.iter_valids() {
            let port_wire = &self.instance.wires[port.wire];
            let input_or_output = if port.is_input { "input" } else { "output" };
            let wire_doc = port_wire.source.wire_or_reg();
            let wire_name = wire_name_self_latency(port_wire, self.use_latency);
            let wire_decl = typ_to_declaration(&port_wire.typ, &wire_name);
            write!(
                self.program_text,
                ",\n\t{input_or_output} {wire_doc} {wire_decl}"
            )
            .unwrap();
        }
        write!(self.program_text, "\n);\n\n").unwrap();

        // Add latency registers for the interface declarations
        // Should not appear in the program text for extern modules
        for (_id, port) in self.instance.interface_ports.iter_valids() {
            let port_wire = &self.instance.wires[port.wire];
            self.add_latency_registers(port.wire, port_wire).unwrap();
        }
    }

    /// Pass a `to` parameter to say to what the constant should be assigned.  
    fn write_constant(&mut self, to: &str, value: &Value) {
        match value {
            Value::Bool(_) | Value::Integer(_) | Value::Unset => {
                let v_str = value.inline_constant_to_string();
                write!(self.program_text, "{to} = {v_str};\n").unwrap();
            }
            Value::Array(arr) => {
                for (idx, v) in arr.iter().enumerate() {
                    let new_to = format!("{to}[{idx}]");
                    self.write_constant(&new_to, v);
                }
            }
            Value::Error => unreachable!("Error values should never have reached codegen!"),
        }
    }

    fn write_wire_declarations(&mut self) {
        for (wire_id, w) in &self.instance.wires {
            // For better readability of output Verilog
            if self.can_inline(w) {
                continue;
            }

            if let Instruction::Declaration(wire_decl) =
                &self.md.link_info.instructions[w.original_instruction]
            {
                // Don't print named inputs and outputs, already did that in interface
                if let DeclarationKind::RegularPort { .. } = wire_decl.decl_kind {
                    continue;
                }
            }
            let wire_or_reg = w.source.wire_or_reg();

            let wire_name = wire_name_self_latency(w, self.use_latency);
            let wire_decl = typ_to_declaration(&w.typ, &wire_name);
            write!(self.program_text, "{wire_or_reg} {wire_decl}").unwrap();

            match &w.source {
                RealWireDataSource::Select { root, path } => {
                    let wire_name = self.wire_name(*root, w.absolute_latency);
                    let path = self.wire_ref_path_to_string(&path, w.absolute_latency);
                    writeln!(self.program_text, " = {wire_name}{path};").unwrap();
                }
                RealWireDataSource::UnaryOp { op, right } => {
                    writeln!(
                        self.program_text,
                        " = {}{};",
                        op.op_text(),
                        self.wire_name(*right, w.absolute_latency)
                    )
                    .unwrap();
                }
                RealWireDataSource::BinaryOp { op, left, right } => {
                    writeln!(
                        self.program_text,
                        " = {} {} {};",
                        self.wire_name(*left, w.absolute_latency),
                        op.op_text(),
                        self.wire_name(*right, w.absolute_latency)
                    )
                    .unwrap();
                }
                RealWireDataSource::Constant { value } => {
                    // Trivial constants (bools & ints) should have been inlined already
                    // So appearences of this are always arrays or other compound types
                    writeln!(self.program_text, ";").unwrap();
                    self.write_constant(&wire_name, value);
                }
                RealWireDataSource::ReadOnly => {
                    writeln!(self.program_text, ";").unwrap();
                }
                RealWireDataSource::Multiplexer {
                    is_state,
                    sources: _,
                } => {
                    writeln!(self.program_text, ";").unwrap();
                    if let Some(initial_value) = is_state {
                        let to = format!("initial {wire_name}");
                        self.write_constant(&to, initial_value);
                    }
                }
            }
            self.add_latency_registers(wire_id, w).unwrap();
        }
    }

    fn write_submodules(&mut self) {
        let parent_clk_name = self.md.get_clock_name();
        for (_id, sm) in &self.instance.submodules {
            let sm_md = &self.linker.modules[sm.module_uuid];
            let sm_inst: &InstantiatedModule = sm
                .instance
                .get()
                .expect("Invalid submodules are impossible to remain by the time codegen happens");
            if sm_md.link_info.is_extern == IsExtern::Extern {
                self.write_template_args(&sm_md.link_info, &sm.template_args);
            } else {
                self.program_text.write_str(&sm_inst.mangled_name).unwrap();
            };
            let sm_name = &sm.name;
            let submodule_clk_name = sm_md.get_clock_name();
            writeln!(self.program_text, " {sm_name}(").unwrap();
            write!(self.program_text, "\t.{submodule_clk_name}({parent_clk_name})").unwrap();
            for (port_id, iport) in sm_inst.interface_ports.iter_valids() {
                let port_name =
                    wire_name_self_latency(&sm_inst.wires[iport.wire], self.use_latency);
                let wire_name = if let Some(port_wire) = &sm.port_map[port_id] {
                    wire_name_self_latency(
                        &self.instance.wires[port_wire.maps_to_wire],
                        self.use_latency,
                    )
                } else {
                    // Ports that are defined on the submodule, but not used by impl
                    Cow::Borrowed("")
                };
                write!(self.program_text, ",\n\t.{port_name}({wire_name})").unwrap();
            }
            writeln!(self.program_text, "\n);").unwrap();
        }
    }

    fn write_template_args(
        &mut self,
        link_info: &LinkInfo,
        concrete_template_args: &ConcreteTemplateArgs,
    ) {
        self.program_text.write_str(&link_info.name).unwrap();
        self.program_text.write_str(" #(").unwrap();
        let mut first = true;
        concrete_template_args.iter().for_each(|(arg_id, arg)| {
            let arg_name = &link_info.template_parameters[arg_id].name;
            let arg_value = match arg {
                ConcreteTemplateArg::Type(..) => {
                    unreachable!("No extern module type arguments. Should have been caught by Lint")
                }
                ConcreteTemplateArg::Value(value, _) => {
                    value.inline_constant_to_string()
                }
                ConcreteTemplateArg::NotProvided => unreachable!("All args are known at codegen"),
            };
            if first {
                self.program_text.write_char(',').unwrap();
            } else {
                first = false;
            }
            self.program_text.write_char('.').unwrap();
            self.program_text.write_str(&arg_name).unwrap();
            self.program_text.write_char('(').unwrap();
            self.program_text.write_str(&arg_value).unwrap();
            self.program_text.write_char(')').unwrap();
        });
        self.program_text.write_char(')').unwrap();
    }

    fn write_multiplexers(&mut self) {
        for (_id, w) in &self.instance.wires {
            match &w.source {
                RealWireDataSource::Multiplexer { is_state, sources } => {
                    let output_name = wire_name_self_latency(w, self.use_latency);
                    let arrow_str = if is_state.is_some() {
                        let clk_name = self.md.get_clock_name();
                        writeln!(self.program_text, "always_ff @(posedge {clk_name}) begin").unwrap();
                        "<="
                    } else {
                        writeln!(self.program_text, "always_comb begin\n\t// Combinatorial wires are not defined when not valid. This is just so that the synthesis tool doesn't generate latches").unwrap();
                        let invalid_val = w.typ.get_initial_val();
                        let tabbed_name = format!("\t{output_name}");
                        self.write_constant(&tabbed_name, &invalid_val);
                        "="
                    };

                    for s in sources {
                        let path = self.wire_ref_path_to_string(&s.to_path, w.absolute_latency);
                        let from_name = self.wire_name(s.from, w.absolute_latency);
                        self.program_text.write_char('\t').unwrap();
                        for cond in s.condition.iter() {
                            let cond_name = self.wire_name(cond.condition_wire, w.absolute_latency);
                            let invert = if cond.inverse { "!" } else { "" };
                            write!(self.program_text, "if({invert}{cond_name}) ").unwrap();
                        }
                        writeln!(
                            self.program_text,
                            "{output_name}{path} {arrow_str} {from_name};"
                        )
                        .unwrap();
                    }
                    writeln!(self.program_text, "end").unwrap();
                }
                RealWireDataSource::ReadOnly => {}
                RealWireDataSource::Select { root: _, path: _ } => {}
                RealWireDataSource::UnaryOp { op: _, right: _ } => {}
                RealWireDataSource::BinaryOp {
                    op: _,
                    left: _,
                    right: _,
                } => {}
                RealWireDataSource::Constant { value: _ } => {}
            }
        }
    }

    /// TODO probably best to have some smarter system for this in the future.
    fn write_builtins(&mut self) {
        match self.md.link_info.name.as_str() {
            "LatencyOffset" => {
                let _in_port = self
                    .md
                    .unwrap_port(PortID::from_hidden_value(0), true, "in");
                let _out_port = self
                    .md
                    .unwrap_port(PortID::from_hidden_value(1), false, "out");
                self.program_text.write_str("\tassign out = in;\n").unwrap();
            }
            "CrossDomain" => {
                let _in_port = self
                    .md
                    .unwrap_port(PortID::from_hidden_value(0), true, "in");
                let _out_port = self
                    .md
                    .unwrap_port(PortID::from_hidden_value(1), false, "out");
                self.program_text.write_str("\tassign out = in;\n").unwrap();
            }
            "IntToBits" => {
                let _value_port = self
                    .md
                    .unwrap_port(PortID::from_hidden_value(0), true, "value");
                let _bits_port = self
                    .md
                    .unwrap_port(PortID::from_hidden_value(1), false, "bits");
                for i in 0..32 {
                    write!(self.program_text, "\tassign bits[{i}] = value[{i}];\n").unwrap();
                }
            }
            "BitsToInt" => {
                let _bits_port = self
                    .md
                    .unwrap_port(PortID::from_hidden_value(0), true, "bits");
                let _value_port = self
                    .md
                    .unwrap_port(PortID::from_hidden_value(1), false, "value");
                for i in 0..32 {
                    write!(self.program_text, "\tassign value[{i}] = bits[{i}];\n").unwrap();
                }
            }
            other => {
                panic!("Unknown Builtin: \"{other}\"! Do not mark modules as __builtin__ yourself!")
            }
        }
    }

    fn write_endmodule(&mut self) {
        writeln!(self.program_text, "endmodule\n").unwrap();
    }
}

impl Value {
    fn inline_constant_to_string(&self) -> Cow<str> {
        match self {
            Value::Bool(b) => Cow::Borrowed(if *b { "1'b1" } else { "1'b0" }),
            Value::Integer(v) => Cow::Owned(v.to_string()),
            Value::Unset => Cow::Borrowed("'x"),
            Value::Array(_) => unreachable!("Not an inline constant!"),
            Value::Error => unreachable!("Error values should never have reached codegen!"),
        }
    }
}

impl Module {
    fn unwrap_port(&self, port_id: PortID, is_input: bool, name: &str) -> &Port {
        let result = &self.ports[port_id];

        assert_eq!(result.name, name);
        assert_eq!(result.is_input, is_input);

        result
    }
}

impl RealWireDataSource {
    fn wire_or_reg(&self) -> &str {
        match self {
            RealWireDataSource::Multiplexer {
                is_state: Some(_),
                sources: _,
            } => "/*state*/ logic",
            RealWireDataSource::Multiplexer {
                is_state: None,
                sources: _,
            } => "/*mux_wire*/ logic",
            _ => "wire",
        }
    }
}

fn gen_verilog_code(
    md: &Module,
    instance: &InstantiatedModule,
    linker: &Linker,
    use_latency: bool,
) -> String {
    let mut ctx = CodeGenerationContext {
        md,
        instance,
        linker,
        program_text: String::new(),
        use_latency,
        needed_untils: instance.compute_needed_untils(),
    };
    ctx.write_verilog_code();

    ctx.program_text
}<|MERGE_RESOLUTION|>--- conflicted
+++ resolved
@@ -48,13 +48,8 @@
         typ = content_typ;
     }
     match typ {
-<<<<<<< HEAD
-        ConcreteType::Named(id) => {
-            let sz = ConcreteType::sizeof_named(*id);
-=======
         ConcreteType::Named(reference) => {
-            let sz = get_type_name_size(reference.id);
->>>>>>> a9077d0f
+            let sz = ConcreteType::sizeof_named(reference.id);
             if sz == 1 {
                 format!("{array_string} {var_name}")
             } else {
