
module example_md {
	interface example_md : int[4] factors,
		int add_to ->
		int product, 
		int total

	reg int mul0 = factors[0] * factors[1]
	reg int mul1 = factors[2] * factors[3]

	reg product = mul0 * mul1
	reg total = product + add_to
}


// (a*b) + c
module multiply_add {
	interface multiply_add : int a, int b, int c -> int total

	reg int tmp = a * b
	total = tmp + c
}


module test_pow17 {
	int a = pow17(2)
}

module pow17 {
    interface pow17 : int i -> int o 
	    int i2  = i   * i
	reg int i4  = i2  * i2
	    int i8  = i4  * i4
	reg int i16 = i8  * i8
	        o   = i16 * i
}


module fibonnaci {
    interface fibonnaci : -> int num 
	state int cur = 1
	state int prev = 0

	
	num = cur + prev
	prev = cur
	cur = num
}

module blur2 {
	interface blur2 : int data, bool first -> int blurred
	
	state int prev

	when !first {
		blurred = data + prev
	}
	prev = data

	gen int a

	gen bool b = true
	gen bool bb = false

	if bb {
		a = 5
	} else {
		a = 3
	}
}


module Tree_Multiply {
    interface Tree_Multiply : int[4] values -> int total 
	reg int a = values[0] * values[1]
	reg int b = values[2] * values[3]
	reg total = a * b
}

module Accumulator {
    interface Accumulator : int term, bool done -> int total 
    state int tot
	initial tot = 0

    int new_tot = tot + term
    when done {
        reg total = new_tot
        tot = 0
    } else {
        tot = new_tot
    }
}


//timeline (a, true -> /) | (a, false -> /) .. (a, false -> r)* .. (a, true -> r)
module blur {
    interface blur : int a, bool done -> int result 
	state bool working
	initial working = false
	state int prev

	when working {
		reg reg reg result = prev + a // Add a pipeline stage for shits and giggles
	}
	prev = a
	working = !done
}



//timeline (X -> X) .. (/ -> X) .. (/ -> X) .. (/ -> X)
module Unpack4 {
    interface Unpack4 : int[4] packed -> int out_stream 
	gen int INITIAL = 0
	gen int A = 1
	

    state int st
	initial st = 0
    state int[3] stored_packed

    when st == INITIAL {
        out_stream = packed[0]
        stored_packed[0] = packed[1] // Shorthand notation is possible here "stored_packed[0:2] = packed[1:3]"
        stored_packed[1] = packed[2]
        stored_packed[2] = packed[3]
        st = 1
    } else when st == 1 {
        out_stream = stored_packed[0]
        st = 2
    } else when st == 2 {
        out_stream = stored_packed[1]
        st = 3
    } else when st == 3 {
        out_stream = stored_packed[2]
        st = INITIAL // Must restore initial conditions
        //finish // packet is hereby finished. 
    }
}

module generative {
    interface generative : int i -> int o, int o2 
	gen int x = 5
	gen int[x] ys

	//gen int[ys] zs

	gen int[3] ps

	gen int[x] a

	a[2] = 5
	a[1] = 2
	a[0] = 10
	gen int[3] xx = a

	gen bool test = true

	if test {i = 5}

	o = a[i]
	o2 = a[a[0]]
}

module add_indices_to_array {
	interface add_indices_to_array : int[10] values -> int[10] added_values

	for int i in 0..10 {
		int t = values[i]
		added_values[i] = t + i
	}
}

module assignment_producer {
    interface assignment_producer : -> int v'0, int o'0, bool j'0 }

module test_various_assignments {
	state int[3] st
	bool b
	reg int a, st[2], reg reg b = assignment_producer()
}

//timeline (bs -> /, true) | (bs -> v, false)
module first_bit_idx_6 {
    interface first_bit_idx_6 : bool[6] bits -> int first, bool all_zeros 
	when bits[0] {
		first = 0
		all_zeros = false
	} else when bits[1] {
		first = 1
		all_zeros = false
	} else when bits[2] {
		first = 2
		all_zeros = false
	} else when bits[3] {
		first = 3
		all_zeros = false
	} else when bits[4] {
		first = 4
		all_zeros = false
	} else when bits[5] {
		first = 5
		all_zeros = false
	} else {
		all_zeros = true
	}

	/*first int i in 0..6 where bits[i] {
		first = i
		all_zeros = false
	} else {
		all_zeros = true
	}*/

}

module multiply_add_with_latencies {
    interface multiply_add_with_latencies : int a'0, int b'0, int c'0 -> int r'0 
    int tmp'1 = multiply(a, b)
	reg r = tmp + c
}

module first_bit_idx_24 {
    interface first_bit_idx_24 : bool[24] bits -> int first 
	int[4] offsets
	bool[4] was_nonzeros

	for int i in 0..4 {
		bool[6] these_bits
		for int j in 0..6 {
			these_bits[j] = bits[i * 6 + j]
		}
		
		int offset, bool was_nonzero = first_bit_idx_6(these_bits)
		offsets[i] = offset
		was_nonzeros[i] = was_nonzero
	}
}

module permute {
    interface permute : bool[128] mbf, int selected_permutation -> bool[128] permuted_mbf 
	// cvt_to_double
	permuted_mbf = mbf
}

//timeline (X, [false24], true -> /, false) | (X, vs, true -> X, true) .. (/, /, false -> X, true)*
module permute24 {
    interface permute24 : bool[128] mbf, bool[24] valid_permutes, bool start -> bool[128] permuted_out, bool permuted_out_valid 
	state bool[128] stored_mbf
	state bool[24] stored_valid_permutes = 000000000000000000000000

	gen int aaaaa = 5


	bool[24] permutes_to_keep
	permutes_to_keep[0] = false
	for int i in 1..24 {
		permutes_to_keep[i] = permutes_to_keep[i-1] | stored_valid_permutes[i-1]
	}

	int current_permutation_idx = first_bit_idx_24(permutes_to_keep)
	
	stored_valid_permutes = stored_valid_permutes & permutes_to_keep

	permuted_out = permute(stored_mbf, current_permutation_idx)

	aaaaa()
}



module test_single_wire {
    interface test_single_wire : int a -> int o 
	o = a
}

module disjoint_ports {
    interface disjoint_ports : int a, int b, int c -> int result 
	reg result = a + b
	// don't touch c
}

module undeteriminable_input_latency {
    interface undeteriminable_input_latency : int a, int b -> int x, int y 
	reg int a_d = a
	int t = a_d + b
    reg reg reg int a_dd = a
	reg int t_d = t
    x = t_d + a_dd
    y = t
}

module specified_input_latency {
    interface specified_input_latency : int a'0, int b'1 -> int x, int y 
	reg int a_d = a
    int t = a_d + b
    reg reg reg int a_dd = a
	reg int t_d = t
    x = t_d + a_dd
    y = t
}

module determinable_input_latency {
    interface determinable_input_latency : int a, int b -> int x, int y 
	reg int a_d = a
    int t = a_d + b
    reg reg int a_dd = a
	reg int t_d = t
    x = t_d + a_dd
    y = t
}

// This module is a copy of ::undeteriminable_input_latency, but it doesn't have an error, because we just assume the latency of the inner nodes to be the earliest possible. 
module determinable_because_no_input_output_ports {
    interface determinable_because_no_input_output_ports : int a -> int x 
	reg int a_d = a
    int t = a_d
    reg reg reg int a_dd = a
	reg int t_d = t
    x = t_d + a_dd
}

// This module is a copy of ::undeteriminable_input_latency, but it doesn't have an error, because we just assume the latency of the inner nodes to be the earliest possible. 
module conflicting_latency_declarations {
    interface conflicting_latency_declarations : int a'0 -> int x'1 
	reg int nio = a
	reg x = nio
}

module bad_cycle {
    interface bad_cycle : int a -> int r 
	state int state_reg
	initial state_reg = 0

	r = state_reg

	reg state_reg = state_reg + a
}

module module_taking_time {
	interface module_taking_time : int i'0 -> int o'5
	o = i
}

module matrix_vector_mul {
	interface matrix_vector_mul : 
		int[30][20] mat, int[20] vec -> int[30] result
	
	for int row in 0..30 {
		int[20] row_products
		for int col in 0..20 {
			row_products[col] = mat[row][col] * vec[col]
		}
		result[row] = +row_products
	}
}

module bad_cycle2 {
    interface bad_cycle2 : int a -> int r 
	state int test
	initial test = 0

	test = module_taking_time(test+a)

	r = test
}

module module_taking_a_lot_of_time {
    interface module_taking_a_lot_of_time : int data_in'0 -> int data_out'200 
	data_out = data_in
}


/*extern*/ module offset_latency {
    interface offset_latency : int i'0 -> int o'-5 

}



module good_cycle {
    interface good_cycle : int a -> int r 
	state int test
	initial test = 0
	
	int new_test = test + a
	test = new_test

	r = new_test
}

module input_only {
    interface input_only : int i 
	state int loop
	initial loop = 0
	loop = loop + i
}

module multiple_inputs_only {
    interface multiple_inputs_only : int i, int i2 
	state int loop
	initial loop = 0
	loop = loop + i + i2
}

module output_only {
    interface output_only : -> int o 
	state int loop
	initial loop = 0
	loop = loop + 1
	reg o = loop
}

module multiple_outputs_only {
    interface multiple_outputs_only : -> int o, int o2 
	state int loop
	initial loop = 0
	loop = loop + 1
	reg o = loop
	reg reg o2 = loop
}


// Test submodule comment
module submodule {
    interface submodule : int a, int b -> int r 
	r = a * b
}

// module doing nothing
module doNothing {}

/*
Multiline

comment

# Test Title

*/
module contains_submodule_submodule {
    interface contains_submodule_submodule : int a, int b, int c -> int r 
	// Temp val
    int tmp = submodule(a, b)
	doNothing()
	reg r = tmp + c
}


module xor {
    interface xor : bool x1, bool x2 -> bool y 
	bool w1 = !x1
	bool w2 = !x2

	bool w3 = x1 & w2
	bool w4 = x2 & w1

	y = w3 | w4
}

module use_xor {
	bool b = xor(true, false)
}

module fizz_buzz {
    interface fizz_buzz : int v -> int fb 
	gen int FIZZ = 888
	gen int BUZZ = 555
	gen int FIZZ_BUZZ = 888555
	
	bool fizz = v % 3 == 0
	bool buzz = v % 5 == 0
	
	when fizz & buzz {
		fb = FIZZ_BUZZ
	} else when fizz {
		fb = FIZZ
	} else when buzz {
		fb = BUZZ
	} else {
		fb = v
	}
}

module fizz_buzz_gen {
    interface fizz_buzz_gen : int v -> int fb 
	gen int FIZZ = 888
	gen int BUZZ = 555
	gen int FIZZ_BUZZ = 888555
	gen int TABLE_SIZE = 256

	gen int[TABLE_SIZE] lut
	
	for int i in 0..TABLE_SIZE {
		gen bool fizz = i % 3 == 0
		gen bool buzz = i % 5 == 0
		
		gen int tbl_fb
		if fizz & buzz {
			tbl_fb = FIZZ_BUZZ
		} else if fizz {
			tbl_fb = FIZZ
		} else if buzz {
			tbl_fb = BUZZ
		} else {
			tbl_fb = i
		}

		lut[i] = tbl_fb
	}

	fb = lut[v]
}

module mbf_dual {
    interface mbf_dual : bool[128] mbf -> bool[128] dual 
	for int i in 0..128 {
		dual[i] = !mbf[127-i]
	}
}


module monotonize_down {
    interface monotonize_down : bool[16] mbf -> bool[16] mtDown 
	bool[16] mbf2
	bool[16] mbf4
	bool[16] mbf8
	
	for int i in 0..16 {
		if i % 2 == 0 {
			mbf2[i] = mbf[i] | mbf[i+1]
		} else {
			mbf2[i] = mbf[i]
		}
	}

	for int i in 0..16 {
		if i % 4 < 2 {
			mbf4[i] = mbf2[i] | mbf2[i+2]
		} else {
			mbf4[i] = mbf2[i]
		}
	}
	
	for int i in 0..16 {
		if i % 8 < 4 {
			mbf8[i] = mbf4[i] | mbf4[i+4]
		} else {
			mbf8[i] = mbf4[i]
		}
	}
	
	for int i in 0..16 {
		if i % 16 < 8 {
			mtDown[i] = mbf8[i] | mbf8[i+8]
		} else {
			mtDown[i] = mbf8[i]
		}
	}
}

module my_mod {
    interface my_mod : int i -> bool a, bool b 
	a = i == 3
	b = i == 5
}

module use_my_mod {
    interface use_my_mod : -> bool either 
	bool x, bool y = my_mod(3)

	either = x | y
}

// Main module documentation
module submodule_named_ports {
    interface submodule_named_ports : int port_a, int port_b -> int port_c 
	port_c = port_a + port_b

	
}

module use_submodule_named_ports {
    interface use_submodule_named_ports : int i -> int o 
// Test submodule documentation
	submodule_named_ports sm

	o = sm(i, i)

	sm.port_a = i

	sm.port_b = i

	o = sm.port_c
}

module contains_submodule_submodule {
    interface contains_submodule_submodule : int a, int b, int c -> int r 
	// Temp val
    int tmp = submodule(a, b)
	doNothing()
	reg r = tmp + c
}



module cross_bool {
	interface in : bool i'0
	interface out : -> bool o'0
	o = true
}
module cross_int {
	interface in : int i'0
	interface out : -> int o'0
	o = 1
}

module cross_memory {
	interface in : bool[20][512] i'0
	interface out : -> bool[20][512] o'0
	o[0][0] = true
}

module offset_backwards {
    interface offset_backwards : bool i'0 -> bool o'-5 
	o = true
}

module dual_port_mem {
	state bool[20][512] mem

	interface write : bool write, bool[20] wr_data, int wr_addr

	interface read : bool read, int rd_addr -> bool[20] rd_data

	when write {
		mem[wr_addr] = wr_data
	}

	cross_memory cr_m
	cr_m.i = mem
	when read {
		rd_data = cr_m.o[rd_addr]
	}
}

module use_fifo {
    interface use_fifo : -> int o 
	FIFO fiii

	bool[20] data

	bool valid, bool[20] data2 = fiii.pop(true)

	//bool ready = fiii.push(valid, data2)
}

module test_separated_domain {
    interface test_separated_domain : int main 
	int domain2

	int domain3

	int domain4

	cross_int ci
	ci.i = domain3
	domain4 = ci.o

	int domain5

	int #(MIN: 0, MAX: 199) my_int
}

module no_port_module {}

module use_no_input_module {
	no_port_module()

	no_port_module no_port
	int x = no_port()
}

module mod_with_unused_interface {
	if false {
		interface v : int a -> int b
	}
}

module test_write_to_gen_var {
	int a

	gen int b

	a = b

	a = a

	b = b

	b = a
}

module use_bad_interface {
	mod_with_unused_interface mm

	mm.a

	// ICE(not yet implemented: Type Unification Unknown Named(type_1)): mm.a = 5
}

/*
	interface
	action
	query
	trigger
*/

// TODO valid and index should be part of a separate 'interface'
module sequenceDownFrom {
	//interface sequence : -> 

	interface start : bool start'0, int upTo'0

	output bool ready'0

	interface iter : -> bool valid, state int index

	cross_bool start_cr
	start_cr.i = start
	
	cross_int upTo_cr
	upTo_cr.i = upTo

	cross_bool ready_cr
	ready = ready_cr.o

	valid = index != 0
	ready_cr.i = !valid
	when valid {
		index = index - 1
	}

	when start_cr.o {
		index = upTo_cr.o
	}
}

module sumUpTo {
    interface sumUpTo : bool start 

	sequenceDownFrom sdf

	sdf.start(start, 20)

	bool re = sdf.ready

	bool iter_valid, int iter_index = sdf.iter()
	when iter_valid {
		int idx = iter_index
	}

	int beep
}

module test #(T, int MY_INPUT) {
    interface test : ::int #(beep: 20 > 3, BEEP: int) ab 

	MY_INPUT = 3

	input int beep

	beep = 3

	FIFO #(BITWIDTH: 4) badoop
}

module use_test {
	test #(MY_INPUT: 3) test_mod


}


module tinyTestMod #(int beep) {
	output int o = beep
}


module testTinyTestMod {
	tinyTestMod #(beep: 3) a
	tinyTestMod #(beep: 4) b
	tinyTestMod #(beep: 3) c
}



module tree_add #(int WIDTH) {
	input int[WIDTH] values
	output int sum

	if WIDTH == 1 {
		sum = values[0]
	} else {
		gen int HALF_WIDTH = WIDTH / 2
		tree_add #(WIDTH: HALF_WIDTH) left
		tree_add #(WIDTH: HALF_WIDTH) right

		for int i in 0..HALF_WIDTH {
			left.values[i] = values[i]
			right.values[i] = values[i+HALF_WIDTH]
		}

		if WIDTH % 2 == 0 {
			reg sum = left.sum + right.sum
		} else {
			reg sum = left.sum + right.sum + values[WIDTH - 1]
		}
	}
}

module make_tree_add {
	gen int SIZE = 255

	int[SIZE] vs

	for int i in 0..SIZE {
		vs[i] = i
	}

	tree_add #(WIDTH: SIZE) tr

	tr.values = vs

	output int beep = tr.sum
}


module replicate #(T, int NUM_REPLS) {
	input T data

	output T[NUM_REPLS] result

	for int i in 0..NUM_REPLS {
		result[i] = data
	} 
}

module use_replicate {
	//replicate #(NUM_REPLS: 50, NUM_REPLS: 30, T: type bool) a
	replicate #(NUM_REPLS: 20, T: type int[30]) b
	replicate c

	int val = 3

	c.data = val
	int[30] out = c.result
}

module permute_t #(T, int SIZE, int[SIZE] SOURCES) {
	interface permute : T[SIZE] d_in -> T[SIZE] d_out

	for int i in 0..SIZE {
		d_out[i] = d_in[SOURCES[i]]
	}
}

module use_permute {
	gen int[8] SOURCES

	SOURCES[0] = 3
	SOURCES[1] = 2
	SOURCES[2] = 4
	SOURCES[3] = 5
	SOURCES[4] = 1
	SOURCES[5] = 2
	SOURCES[6] = 7
	SOURCES[7] = 6


	int[2] inArr

	inArr[0] = 2387
	inArr[1] = 786823

	permute_t #(SIZE: 8, SOURCES, T: type int) permut

	int[8] beep = permut.permute(SOURCES)
}

module instruction_decoder {
	interface from : bool[32] instr
	interface is_jump
	interface is_load
	interface is_arith
	
}

module run_instruction {
    interface run_instruction : bool[32] instr 
	instruction_decoder decoder
	decoder.from(instr)

	when decoder.is_jump() : int target_addr {
		// ...
	}
	when decoder.is_load() : int reg_to, int addr {
		// ...
	}
	when decoder.is_arith() : int reg_a, int reg_b, Operator op {
		// ...
	}
}

// Test no main interface error
module no_main_interface {
	//interface no_main_interface
}

module use_no_main_interface {

	no_main_interface no_interface_named
	int x = no_interface_named()
	int y = no_main_interface()
}

module moduleWithBadDeclaration {
	int[true] a
}

module moduleWithBadInterface {
	interface moduleWithBadInterface : int[true] a
}

module useModuleWithBadInterface {
	int[3] xyz
	moduleWithBadInterface(xyz)

	xyz[3] = true
}


const int SUM_UP #(int SIZE, int[SIZE] DATA) {
	SUM_UP = 0
	for I in 0..SIZE {
	    SUM_UP = SUM_UP + DATA[I]
	}
}

__builtin__ const T dont_care #(T) {}

module m {
	gen int[5] DATA
	DATA[0] = 2
	DATA[1] = 2
	DATA[2] = 2
	DATA[3] = 2
	DATA[4] = 5

	gen int X = SUM_UP #(SIZE: 4, DATA, BEEEP: 3)

	int #(ABC) x
}

module xyz {
	int[5] a

	CrossDomain cr

	cr.in = a
	int[5] b = cr.out
}

module numbersToAddUp {
	int[5] arr
	arr[0] = 3
	arr[1] = 3
	arr[2] = 3
	arr[3] = 3
	arr[4] = 3

	// Don't need to specify #(WIDTH: 5)!
	TreeAdd adder
	int total = adder(arr)
}


/// Test parametrized extern modules
// Expects a SV module of the form:
/*
```sv
module sized_int_add #(
	parameter int LEFT_SIZE,
	parameter int RIGHT_SIZE,
	parameter int OUTPUT_SIZE
) (
	input clk,
	input[LEFT_SIZE-1:0] a,
	input[RIGHT_SIZE-1:0] b,
    // c is output 1 cycle after a and b are provided
	output[OUTPUT_SIZE-1:0] c
);
```
*/
extern module sized_int_add #(int LEFT_SIZE, int RIGHT_SIZE, int OUTPUT_SIZE) {
	interface sized_int_add : bool[LEFT_SIZE] a'0, bool[RIGHT_SIZE] b'0 -> bool[OUTPUT_SIZE] c'1
}

module use_sized_int_add {
	interface use_sized_int_add : bool[4] a, bool[3] b -> bool[5] c

	c = sized_int_add(a, b)
}


<<<<<<< HEAD
/// Test if when seperation
module IfTesting #(int WIDTH) {
        // Should be chosen based on what's most efficient for the target architecture
        gen int BASE_CASE_SIZE = 5

        interface PopCount : bool[WIDTH] bits -> int popcount


        when WIDTH <= BASE_CASE_SIZE {
                int[WIDTH] cvt
                for int I in 0..WIDTH {
                        if bits[I] {
                                cvt[I] = 1
                        } else if !bits[I] {
                                cvt[I] = 0
                        }
                }
                reg popcount = +cvt
        } else when WIDTH > BASE_CASE_SIZE {
        }
}
=======
module implicit_domain_forbidden {
	input int bad_port

	domain bad_domain

	output int port_after_domain
}

module conflicting_domain_with_port_name {
	domain my_domain
	input int my_domain

	domain my_domain
}

module make_infinite_type_help #(T) {
	interface make_infinite_type_help: T[3] a -> T b

	b = a[0]
}

module make_infinite_type {
	make_infinite_type_help mtinf

	mtinf.a = mtinf.b
}

// Examples that used to be in util.sus

module UseDualPortMem {
	interface UseDualPortMem : 
		bool do_write'0,
		int addr'0,
		bool[500] data'0 ->
		bool[500] read_data'0
		
	DualPortMem #(SIZE: 128, T: type bool[500]) mem

	mem.write(do_write, addr, data)

	read_data = mem.read(addr)
}

module example_FIFO {
	FIFO #(DEPTH: 3, READY_SLACK: 5, T: type int) f
}

module use_Iterator {
	interface start_iteration : bool do_start
	input int[10] myArr
	output int outVal

	Iterator arrayStream

	// if do_start {arrayStream.start(10)}
	arrayStream.start(do_start, 10)

	// if arrayIter.iter() : int value {...}
	bool iter_valid, int value = arrayStream.iter()
	if iter_valid {
		outVal = myArr[value]
	}
}

module UseSlice {
	int[20] arr

	int[5] subArr = Slice #(SIZE: 20, OUT_SIZE: 5, FROM: 3, T: type int)(arr)
}


module UseBuiltinConstants {
	gen int INT_ARR_SIZE = sizeof #(T: type int[10][10])

	assert #(C: INT_ARR_SIZE == 3200)

	assert #(C: clog2 #(V: 15) == 4)
	assert #(C: clog2 #(V: 16) == 4)
	assert #(C: clog2 #(V: 17) == 5)
}

module FailingAssert {
	assert #(C: 15 + 3 == 19)
}
>>>>>>> ca04e509
<|MERGE_RESOLUTION|>--- conflicted
+++ resolved
@@ -1012,8 +1012,91 @@
 	c = sized_int_add(a, b)
 }
 
-
-<<<<<<< HEAD
+module implicit_domain_forbidden {
+	input int bad_port
+
+	domain bad_domain
+
+	output int port_after_domain
+}
+
+module conflicting_domain_with_port_name {
+	domain my_domain
+	input int my_domain
+
+	domain my_domain
+}
+
+module make_infinite_type_help #(T) {
+	interface make_infinite_type_help: T[3] a -> T b
+
+	b = a[0]
+}
+
+module make_infinite_type {
+	make_infinite_type_help mtinf
+
+	mtinf.a = mtinf.b
+}
+
+// Examples that used to be in util.sus
+
+module UseDualPortMem {
+	interface UseDualPortMem : 
+		bool do_write'0,
+		int addr'0,
+		bool[500] data'0 ->
+		bool[500] read_data'0
+		
+	DualPortMem #(SIZE: 128, T: type bool[500]) mem
+
+	mem.write(do_write, addr, data)
+
+	read_data = mem.read(addr)
+}
+
+module example_FIFO {
+	FIFO #(DEPTH: 3, READY_SLACK: 5, T: type int) f
+}
+
+module use_Iterator {
+	interface start_iteration : bool do_start
+	input int[10] myArr
+	output int outVal
+
+	Iterator arrayStream
+
+	// if do_start {arrayStream.start(10)}
+	arrayStream.start(do_start, 10)
+
+	// if arrayIter.iter() : int value {...}
+	bool iter_valid, int value = arrayStream.iter()
+	if iter_valid {
+		outVal = myArr[value]
+	}
+}
+
+module UseSlice {
+	int[20] arr
+
+	int[5] subArr = Slice #(SIZE: 20, OUT_SIZE: 5, FROM: 3, T: type int)(arr)
+}
+
+
+module UseBuiltinConstants {
+	gen int INT_ARR_SIZE = sizeof #(T: type int[10][10])
+
+	assert #(C: INT_ARR_SIZE == 3200)
+
+	assert #(C: clog2 #(V: 15) == 4)
+	assert #(C: clog2 #(V: 16) == 4)
+	assert #(C: clog2 #(V: 17) == 5)
+}
+
+module FailingAssert {
+	assert #(C: 15 + 3 == 19)
+}
+
 /// Test if when seperation
 module IfTesting #(int WIDTH) {
         // Should be chosen based on what's most efficient for the target architecture
@@ -1034,90 +1117,4 @@
                 reg popcount = +cvt
         } else when WIDTH > BASE_CASE_SIZE {
         }
-}
-=======
-module implicit_domain_forbidden {
-	input int bad_port
-
-	domain bad_domain
-
-	output int port_after_domain
-}
-
-module conflicting_domain_with_port_name {
-	domain my_domain
-	input int my_domain
-
-	domain my_domain
-}
-
-module make_infinite_type_help #(T) {
-	interface make_infinite_type_help: T[3] a -> T b
-
-	b = a[0]
-}
-
-module make_infinite_type {
-	make_infinite_type_help mtinf
-
-	mtinf.a = mtinf.b
-}
-
-// Examples that used to be in util.sus
-
-module UseDualPortMem {
-	interface UseDualPortMem : 
-		bool do_write'0,
-		int addr'0,
-		bool[500] data'0 ->
-		bool[500] read_data'0
-		
-	DualPortMem #(SIZE: 128, T: type bool[500]) mem
-
-	mem.write(do_write, addr, data)
-
-	read_data = mem.read(addr)
-}
-
-module example_FIFO {
-	FIFO #(DEPTH: 3, READY_SLACK: 5, T: type int) f
-}
-
-module use_Iterator {
-	interface start_iteration : bool do_start
-	input int[10] myArr
-	output int outVal
-
-	Iterator arrayStream
-
-	// if do_start {arrayStream.start(10)}
-	arrayStream.start(do_start, 10)
-
-	// if arrayIter.iter() : int value {...}
-	bool iter_valid, int value = arrayStream.iter()
-	if iter_valid {
-		outVal = myArr[value]
-	}
-}
-
-module UseSlice {
-	int[20] arr
-
-	int[5] subArr = Slice #(SIZE: 20, OUT_SIZE: 5, FROM: 3, T: type int)(arr)
-}
-
-
-module UseBuiltinConstants {
-	gen int INT_ARR_SIZE = sizeof #(T: type int[10][10])
-
-	assert #(C: INT_ARR_SIZE == 3200)
-
-	assert #(C: clog2 #(V: 15) == 4)
-	assert #(C: clog2 #(V: 16) == 4)
-	assert #(C: clog2 #(V: 17) == 5)
-}
-
-module FailingAssert {
-	assert #(C: 15 + 3 == 19)
-}
->>>>>>> ca04e509
+}